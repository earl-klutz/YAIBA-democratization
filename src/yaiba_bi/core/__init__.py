--- conflicted
+++ resolved
@@ -1,13 +1,5 @@
-<<<<<<< HEAD
-# 公開用
-from .yaiba_loader import load
-from .heatmap import HeatmapGenerator
-
-# 直接使用、型アノテーション用に公開
-from .yaiba_loader import Area, LogData
-from .heatmap import Theme
-=======
-from .yaiba_loader import Area, LogData
+from .yaiba_loader import load, Area, LogData
+from .heatmap import HeatmapGenerator, Theme
 from .event_log_visualizer import EventLogVisualizer, RenderConfig, TrajectoryConfig
 from .movie import MovieGenerator, MovieParams, MovieIOParams, Theme as MovieTheme
 from .histogram import (
@@ -16,5 +8,4 @@
     HistParams,
     VerParams,
     run_histogram_mvp,
-)
->>>>>>> 42f76cd0
+)